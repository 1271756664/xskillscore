--- conflicted
+++ resolved
@@ -73,14 +73,10 @@
     lats = np.arange(4)
     lons = np.arange(5)
     data = np.random.rand(len(times), len(lats), len(lons))
-<<<<<<< HEAD
     return xr.DataArray(
         data, coords=[times, lats, lons], dims=["time", "lat", "lon"],
         attrs={"source": "testing"}
     )
-=======
-    return xr.DataArray(data, coords=[times, lats, lons], dims=['time', 'lat', 'lon'])
->>>>>>> 659568eb
 
 
 @pytest.fixture
@@ -315,7 +311,6 @@
 
 def test_pearson_r_integer():
     """Test whether arrays as integers work."""
-<<<<<<< HEAD
     da = xr.DataArray([0, 1, 2], dims=["time"])
     assert pearson_r(da, da, dim="time") == 1
 
@@ -330,7 +325,5 @@
         assert res.attrs == a.attrs
     else:
         assert res.attrs == {}
-=======
     da = xr.DataArray([0, 1, 2], dims=['time'])
-    assert pearson_r(da, da, dim='time') == 1
->>>>>>> 659568eb
+    assert pearson_r(da, da, dim='time') == 1