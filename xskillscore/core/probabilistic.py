--- conflicted
+++ resolved
@@ -11,15 +11,8 @@
 ]
 
 
-<<<<<<< HEAD
-def crps_gaussian(observations, mu, sig, dim=None, weights=None):
+def crps_gaussian(observations, mu, sig, dim=None, weights=None, keep_attrs=False):
     """Continuous Ranked Probability Score with a Gaussian distribution.
-=======
-def xr_crps_gaussian(observations, mu, sig, dim=None, weights=None, keep_attrs=False):
-    """
-    xarray version of properscoring.crps_gaussian: Continuous Ranked
-     Probability Score with a Gaussian distribution.
->>>>>>> 8bab6a7d
 
     Parameters
     ----------
@@ -78,11 +71,7 @@
             return res.mean(dim)
 
 
-<<<<<<< HEAD
 def crps_quadrature(
-    x, cdf_or_dist, xmin=None, xmax=None, tol=1e-6, dim=None, weights=None
-=======
-def xr_crps_quadrature(
     x,
     cdf_or_dist,
     xmin=None,
@@ -91,7 +80,6 @@
     dim=None,
     weights=None,
     keep_attrs=False,
->>>>>>> 8bab6a7d
 ):
     """Continuous Ranked Probability Score with numerical integration of the normal distribution.
 
@@ -213,14 +201,8 @@
             return res.mean(dim, keep_attrs=keep_attrs)
 
 
-<<<<<<< HEAD
-def brier_score(observations, forecasts, dim=None, weights=None):
+def brier_score(observations, forecasts, dim=None, weights=None, keep_attrs=False):
     """Calculate Brier score (BS).
-=======
-def xr_brier_score(observations, forecasts, dim=None, weights=None, keep_attrs=False):
-    """
-    xarray version of properscoring.brier_score: Calculate Brier score (BS).
->>>>>>> 8bab6a7d
 
     ..math:
         BS(p, k) = (p_1 - k)^2
